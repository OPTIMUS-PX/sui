// Copyright (c) Mysten Labs, Inc.
// SPDX-License-Identifier: Apache-2.0

import type { Dispatch, ReactNode } from 'react';
<<<<<<< HEAD
import { createContext, useContext, useEffect, useMemo, useReducer } from 'react';
=======
import { createContext, useCallback, useContext, useMemo, useReducer } from 'react';
import type { Wallet } from '@mysten/wallet-standard';
>>>>>>> 4eba1f16
import { getWallets } from '@mysten/wallet-standard';
import { localStorageAdapter } from '../utils/storageAdapters.js';
import type { StorageAdapter } from '../utils/storageAdapters.js';
import { walletReducer } from '../reducers/walletReducer.js';
import type { WalletAction, WalletState } from '../reducers/walletReducer.js';
<<<<<<< HEAD
import { useUnsafeBurnerWallet } from '../hooks/wallet/useUnsafeBurnerWallet.js';
import { useWalletsChanged } from '../hooks/wallet/useWalletsChanged.js';
import { getMostRecentWalletConnectionInfo, sortWallets } from '../utils/walletUtils.js';
import { useConnectWallet } from '../hooks/wallet/useConnectWallet.js';
=======
import { sortWallets } from '../utils/walletUtils.js';
import { useUnsafeBurnerWallet } from '../hooks/wallet/useUnsafeBurnerWallet.js';
import { useWalletsChanged } from '../hooks/wallet/useWalletsChanged.js';
>>>>>>> 4eba1f16

interface WalletProviderProps {
	/** A list of wallets that are sorted to the top of the wallet list, if they are available to connect to. By default, wallets are sorted by the order they are loaded in. */
	preferredWallets?: string[];

	/** Configures how the most recently connected to wallet account is stored. Defaults to using localStorage. */
	storageAdapter?: StorageAdapter;

	/** The key to use to store the most recently connected wallet account. */
	storageKey?: string;

	/** A list of features that are required for the dApp to function. This filters the list of wallets presented to users when selecting a wallet to connect from, ensuring that only wallets that meet the dApps requirements can connect. */
	requiredFeatures?: string[];

	/** Enables automatically reconnecting to the most recently used wallet account upon mounting. */
	autoConnect?: boolean;

	/** Enables the development-only unsafe burner wallet, which can be useful for testing. */
	enableUnsafeBurner?: boolean;

	children: ReactNode;
}

interface WalletProviderContext extends WalletState {
	dispatch: Dispatch<WalletAction>;
	storageAdapter: StorageAdapter;
	storageKey: string;
}

const SUI_WALLET_NAME = 'Sui Wallet';
const DEFAULT_STORAGE_KEY = 'dapp-kit:most-recent-wallet-connection-info';

const WalletContext = createContext<WalletProviderContext | null>(null);

export function WalletProvider({
	preferredWallets = [SUI_WALLET_NAME],
	requiredFeatures = [],
	storageAdapter = localStorageAdapter,
	storageKey = DEFAULT_STORAGE_KEY,
	enableUnsafeBurner = false,
<<<<<<< HEAD
	autoConnect = false,
=======
>>>>>>> 4eba1f16
	children,
}: WalletProviderProps) {
	const walletsApi = getWallets();
	const registeredWallets = walletsApi.get();
	const [walletState, dispatch] = useReducer(walletReducer, {
		wallets: sortWallets(registeredWallets, preferredWallets, requiredFeatures),
		currentWallet: null,
		accounts: [],
		currentAccount: null,
		connectionStatus: 'disconnected',
	});

<<<<<<< HEAD
	useWalletsChanged({
		onWalletRegistered() {
			dispatch({
				type: 'wallet-registered',
				payload: {
					updatedWallets: sortWallets(walletsApi.get(), preferredWallets, requiredFeatures),
				},
			});
		},
		onWalletUnregistered(unregisteredWallet) {
=======
	const onWalletRegistered = useCallback(() => {
		dispatch({
			type: 'wallet-registered',
			payload: {
				updatedWallets: sortWallets(walletsApi.get(), preferredWallets, requiredFeatures),
			},
		});
	}, [preferredWallets, requiredFeatures, walletsApi]);

	const onWalletUnregistered = useCallback(
		(unregisteredWallet: Wallet) => {
>>>>>>> 4eba1f16
			dispatch({
				type: 'wallet-unregistered',
				payload: {
					updatedWallets: sortWallets(walletsApi.get(), preferredWallets, requiredFeatures),
					unregisteredWallet,
				},
			});
		},
<<<<<<< HEAD
=======
		[preferredWallets, requiredFeatures, walletsApi],
	);

	useWalletsChanged({
		onWalletRegistered,
		onWalletUnregistered,
>>>>>>> 4eba1f16
	});

	useUnsafeBurnerWallet(enableUnsafeBurner);

	// Memo-ize the context value so we don't trigger un-necessary re-renders from
	// ancestor components higher in the component tree.
	const contextValue = useMemo(
		() => ({ ...walletState, storageAdapter, storageKey, dispatch }),
		[storageAdapter, storageKey, walletState],
	);
	return (
		<WalletContext.Provider value={contextValue}>
			{autoConnect && !walletState.currentWallet ? (
				<AutoConnectWalletContainer>{children}</AutoConnectWalletContainer>
			) : (
				children
			)}
		</WalletContext.Provider>
	);
}

export function useWalletContext() {
	const context = useContext(WalletContext);
	if (!context) {
		throw new Error(
			'Could not find WalletContext. Ensure that you have set up the WalletProvider.',
		);
	}
	return context;
}

function AutoConnectWalletContainer({ children }: { children: ReactNode }) {
	const { mutate: connectWallet } = useConnectWallet();
	const { storageAdapter, storageKey } = useWalletContext();

	useEffect(() => {
		(async function autoConnectWallet() {
			const { walletName } = await getMostRecentWalletConnectionInfo(storageAdapter, storageKey);
			if (walletName) {
				connectWallet({ walletName, silent: true });
			}
		})();
	}, [connectWallet, storageAdapter, storageKey]);

	return <>{children}</>;
}<|MERGE_RESOLUTION|>--- conflicted
+++ resolved
@@ -2,27 +2,17 @@
 // SPDX-License-Identifier: Apache-2.0
 
 import type { Dispatch, ReactNode } from 'react';
-<<<<<<< HEAD
-import { createContext, useContext, useEffect, useMemo, useReducer } from 'react';
-=======
-import { createContext, useCallback, useContext, useMemo, useReducer } from 'react';
+import { createContext, useCallback, useContext, useEffect, useMemo, useReducer } from 'react';
 import type { Wallet } from '@mysten/wallet-standard';
->>>>>>> 4eba1f16
 import { getWallets } from '@mysten/wallet-standard';
 import { localStorageAdapter } from '../utils/storageAdapters.js';
 import type { StorageAdapter } from '../utils/storageAdapters.js';
 import { walletReducer } from '../reducers/walletReducer.js';
 import type { WalletAction, WalletState } from '../reducers/walletReducer.js';
-<<<<<<< HEAD
+import { getMostRecentWalletConnectionInfo, sortWallets } from '../utils/walletUtils.js';
 import { useUnsafeBurnerWallet } from '../hooks/wallet/useUnsafeBurnerWallet.js';
 import { useWalletsChanged } from '../hooks/wallet/useWalletsChanged.js';
-import { getMostRecentWalletConnectionInfo, sortWallets } from '../utils/walletUtils.js';
 import { useConnectWallet } from '../hooks/wallet/useConnectWallet.js';
-=======
-import { sortWallets } from '../utils/walletUtils.js';
-import { useUnsafeBurnerWallet } from '../hooks/wallet/useUnsafeBurnerWallet.js';
-import { useWalletsChanged } from '../hooks/wallet/useWalletsChanged.js';
->>>>>>> 4eba1f16
 
 interface WalletProviderProps {
 	/** A list of wallets that are sorted to the top of the wallet list, if they are available to connect to. By default, wallets are sorted by the order they are loaded in. */
@@ -63,10 +53,7 @@
 	storageAdapter = localStorageAdapter,
 	storageKey = DEFAULT_STORAGE_KEY,
 	enableUnsafeBurner = false,
-<<<<<<< HEAD
 	autoConnect = false,
-=======
->>>>>>> 4eba1f16
 	children,
 }: WalletProviderProps) {
 	const walletsApi = getWallets();
@@ -79,18 +66,6 @@
 		connectionStatus: 'disconnected',
 	});
 
-<<<<<<< HEAD
-	useWalletsChanged({
-		onWalletRegistered() {
-			dispatch({
-				type: 'wallet-registered',
-				payload: {
-					updatedWallets: sortWallets(walletsApi.get(), preferredWallets, requiredFeatures),
-				},
-			});
-		},
-		onWalletUnregistered(unregisteredWallet) {
-=======
 	const onWalletRegistered = useCallback(() => {
 		dispatch({
 			type: 'wallet-registered',
@@ -102,7 +77,6 @@
 
 	const onWalletUnregistered = useCallback(
 		(unregisteredWallet: Wallet) => {
->>>>>>> 4eba1f16
 			dispatch({
 				type: 'wallet-unregistered',
 				payload: {
@@ -111,15 +85,12 @@
 				},
 			});
 		},
-<<<<<<< HEAD
-=======
 		[preferredWallets, requiredFeatures, walletsApi],
 	);
 
 	useWalletsChanged({
 		onWalletRegistered,
 		onWalletUnregistered,
->>>>>>> 4eba1f16
 	});
 
 	useUnsafeBurnerWallet(enableUnsafeBurner);
